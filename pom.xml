--- conflicted
+++ resolved
@@ -1,4 +1,3 @@
-<<<<<<< HEAD
 <project xmlns="http://maven.apache.org/POM/4.0.0" xmlns:xsi="http://www.w3.org/2001/XMLSchema-instance" xsi:schemaLocation="http://maven.apache.org/POM/4.0.0 http://maven.apache.org/xsd/maven-4.0.0.xsd">
   <modelVersion>4.0.0</modelVersion>
   <groupId>es.oeg</groupId>
@@ -88,10 +87,6 @@
         <exclusion>
           <artifactId>icu4j</artifactId>
           <groupId>com.ibm.icu</groupId>
-        </exclusion>
-        <exclusion>
-          <artifactId>xercesImpl</artifactId>
-          <groupId>xerces</groupId>
         </exclusion>
         <exclusion>
           <artifactId>slf4j-log4j12</artifactId>
@@ -267,310 +262,5 @@
     </repository>
 
   </repositories>
-=======
-<project xmlns="http://maven.apache.org/POM/4.0.0" xmlns:xsi="http://www.w3.org/2001/XMLSchema-instance"
-	xsi:schemaLocation="http://maven.apache.org/POM/4.0.0 http://maven.apache.org/xsd/maven-4.0.0.xsd">
-	<modelVersion>4.0.0</modelVersion>
-	<groupId>es.oeg</groupId>
-	<artifactId>widoco</artifactId>
-	<packaging>jar</packaging>
-	<version>1.4.9</version>
-	<name>Widoco</name>
-
-
-
-	<properties>
-		<ver.log4j>1.2.16</ver.log4j>
-		<project.build.sourceEncoding>UTF-8</project.build.sourceEncoding>
-		<maven.compiler.source>1.8</maven.compiler.source>
-		<maven.compiler.target>1.8</maven.compiler.target>
-		<java.version>1.8</java.version>
-		<jena.version>2.11.1</jena.version>
-		<jena-sdb.version>1.3.6</jena-sdb.version>
-		<jena-tdb.version>0.10.1</jena-tdb.version>
-		<jena-iri.version>0.9.6</jena-iri.version>
-		<jena-fuseki.version>0.2.7</jena-fuseki.version>
-	</properties>
-
-	<dependencies>
-
-		<dependency>
-			<groupId>com.github.VisualDataWeb</groupId>
-			<artifactId>OWL2VOWL</artifactId>
-			<version>0.3.4</version>
-		</dependency>
-
-
-		<dependency>
-			<groupId>log4j</groupId>
-			<artifactId>log4j</artifactId>
-			<version>${ver.log4j}</version>
-			<exclusions>
-				<!-- Exclude things that don't resolve in some versions of log4j -->
-				<exclusion>
-					<groupId>javax.jms</groupId>
-					<artifactId>jms</artifactId>
-				</exclusion>
-				<exclusion>
-					<groupId>com.sun.jdmk</groupId>
-					<artifactId>jmxtools</artifactId>
-				</exclusion>
-				<exclusion>
-					<groupId>com.sun.jmx</groupId>
-					<artifactId>jmxri</artifactId>
-				</exclusion>
-				<exclusion>
-					<groupId>javax.mail</groupId>
-					<artifactId>mail</artifactId>
-				</exclusion>
-			</exclusions>
-		</dependency>
-
-		<!-- We use "provided" scope because we are exporting the contents of these 
-			libraries, and we don't want our bundle consumers to see and be confused 
-			by these additional copies of the classes, as transitive dependencies. "provided" 
-			prevents that from happening. -->
-
-		<dependency>
-			<groupId>org.apache.jena</groupId>
-			<artifactId>apache-jena-libs</artifactId>
-			<type>pom</type>
-			<version>${jena.version}</version>
-
-			<scope>provided</scope>
-			<exclusions>
-				<exclusion>
-					<artifactId>lucene-core</artifactId>
-					<groupId>org.apache.lucene</groupId>
-				</exclusion>
-				<exclusion>
-					<artifactId>stax-api</artifactId>
-					<groupId>stax</groupId>
-				</exclusion>
-				<exclusion>
-					<artifactId>wstx-asl</artifactId>
-					<groupId>org.codehaus.woodstox</groupId>
-				</exclusion>
-				<exclusion>
-					<artifactId>log4j</artifactId>
-					<groupId>log4j</groupId>
-				</exclusion>
-				<exclusion>
-					<artifactId>icu4j</artifactId>
-					<groupId>com.ibm.icu</groupId>
-				</exclusion>
-				<exclusion>
-					<artifactId>xercesImpl</artifactId>
-					<groupId>xerces</groupId>
-				</exclusion>
-				<exclusion>
-					<artifactId>slf4j-log4j12</artifactId>
-					<groupId>org.slf4j</groupId>
-				</exclusion>
-			</exclusions>
-		</dependency>
-
-
-		<dependency>
-			<groupId>org.apache.jena</groupId>
-			<artifactId>jena-core</artifactId>
-			<version>${jena.version}</version>
-			<exclusions>
-				<exclusion>
-					<artifactId>log4j</artifactId>
-					<groupId>log4j</groupId>
-				</exclusion>
-			</exclusions>
-		</dependency>
-
-		<dependency>
-			<groupId>org.apache.jena</groupId>
-			<artifactId>jena-tdb</artifactId>
-			<version>${jena-tdb.version}</version>
-			<scope>provided</scope>
-			<exclusions>
-				<exclusion>
-					<artifactId>httpclient</artifactId>
-					<groupId>org.apache.httpcomponents</groupId>
-				</exclusion>
-				<exclusion>
-					<artifactId>log4j</artifactId>
-					<groupId>log4j</groupId>
-				</exclusion>
-			</exclusions>
-		</dependency>
-
-		<dependency>
-			<groupId>org.apache.jena</groupId>
-			<artifactId>jena-iri</artifactId>
-			<version>${jena-iri.version}</version>
-			<exclusions>
-				<exclusion>
-					<artifactId>log4j</artifactId>
-					<groupId>log4j</groupId>
-				</exclusion>
-			</exclusions>
-		</dependency>
-
-
-		<dependency>
-			<groupId>org.apache.jena</groupId>
-			<artifactId>jena-sdb</artifactId>
-			<type>jar</type>
-			<version>${jena-sdb.version}</version>
-			<scope>provided</scope>
-		</dependency>
-		<!--to do: remove Jena deps -->
-
-
-		<dependency>
-			<groupId>net.sf.saxon</groupId>
-			<artifactId>Saxon-HE</artifactId>
-			<version>9.4</version>
-		</dependency>
-
-		<dependency>
-			<groupId>net.sourceforge.owlapi</groupId>
-			<artifactId>owlapi-distribution</artifactId>
-			<version>5.1.9</version>
-		</dependency>
-
-		<dependency>
-			<groupId>com.googlecode.json-simple </groupId>
-			<artifactId>json-simple</artifactId>
-			<version>1.1</version>
-		</dependency>
-		<dependency>
-			<groupId>junit</groupId>
-			<artifactId>junit</artifactId>
-			<version>4.12</version>
-			<scope>test</scope>
-		</dependency>
-		<dependency>
-			<groupId>org.hamcrest</groupId>
-			<artifactId>hamcrest-core</artifactId>
-			<version>1.3</version>
-			<scope>test</scope>
-		</dependency>
-
-		<dependency>
-			<groupId>org.codehaus.jackson</groupId>
-			<artifactId>jackson-mapper-asl</artifactId>
-			<version>1.9.13</version>
-		</dependency>
-	</dependencies>
-
-	<dependencyManagement>
-	</dependencyManagement>
-
-	<build>
-
-		<plugins>
-
-			<plugin>
-				<groupId>org.apache.maven.plugins</groupId>
-				<artifactId>maven-shade-plugin</artifactId>
-				<version>2.3</version>
-				<executions>
-					<execution>
-						<phase>package</phase>
-						<goals>
-							<goal>shade</goal>
-						</goals>
-						<configuration>
-							<finalName>${project.artifactId}-${project.version}-jar-with-dependencies</finalName>
-							<shadedArtifactAttached>true</shadedArtifactAttached>
-							<shadedClassifierName>launcher</shadedClassifierName>
-							<outputDirectory>jar/</outputDirectory>
-							<transformers>
-								<transformer
-									implementation="org.apache.maven.plugins.shade.resource.ManifestResourceTransformer">
-									<mainClass>widoco.gui.GuiController</mainClass>
-								</transformer>
-								<transformer
-									implementation="org.apache.maven.plugins.shade.resource.ServicesResourceTransformer" />
-							</transformers>
-							<filters>
-								<filter>
-									<artifact>*:*</artifact>
-									<excludes>
-										<exclude>META-INF/*.SF</exclude>
-										<exclude>META-INF/*.DSA</exclude>
-										<exclude>META-INF/*.RSA</exclude>
-									</excludes>
-								</filter>
-							</filters>
-						</configuration>
-					</execution>
-				</executions>
-
-			</plugin>
-
-			<plugin>
-				<!-- This plugin is needed because owlapi depends on jsonld-java which 
-					contains a bundle -->
-				<groupId>org.apache.felix</groupId>
-				<artifactId>maven-bundle-plugin</artifactId>
-				<version>3.5.0</version>
-				<extensions>true</extensions>
-			</plugin>
-
-			<plugin>
-				<groupId>org.apache.maven.plugins</groupId>
-				<artifactId>maven-source-plugin</artifactId>
-				<executions>
-					<execution>
-						<id>attach-sources</id>
-						<goals>
-							<goal>jar</goal>
-						</goals>
-					</execution>
-				</executions>
-			</plugin>
-
-			<plugin>
-				<groupId>org.apache.maven.plugins</groupId>
-				<artifactId>maven-javadoc-plugin</artifactId>
-				<executions>
-					<execution>
-						<id>attach-javadocs</id>
-						<goals>
-							<goal>jar</goal>
-						</goals>
-						<configuration>
-							<failOnError>false</failOnError>
-							<doclint>none</doclint>
-						</configuration>
-					</execution>
-				</executions>
-			</plugin>
-
-		</plugins>
-
-
-	</build>
-
-	<!-- Environment settings -->
-	<repositories>
-
-		<repository>
-			<id>maven-restlet</id>
-			<name>Restlet Framework repository</name>
-			<url>http://maven.restlet.org</url>
-		</repository>
-
-		<repository>
-			<id>jitpack.io</id>
-			<url>https://jitpack.io</url>
-		</repository>
-
-		<repository>
-			<id>unknown-jars-temp-repo</id>
-			<name>A temporary repository created by NetBeans for libraries and jars it could not identify. Please replace the dependencies in this repository with correct ones and delete this repository.</name>
-			<url>file:${project.basedir}/lib</url>
-		</repository>
-
-	</repositories>
->>>>>>> 820866b3
 
 </project>